![Passivbot](docs/images/pbot_logo_full.svg)

# Trading bot running on Bybit, Binance, OKX, Kucoin and Bitget

:warning: **Use at own risk** :warning:

<<<<<<< HEAD
v5.9.4
=======
v5.9.1
>>>>>>> 375db9b4


## Overview

Passivbot is a cryptocurrency trading bot written in Python, intended to require minimal user intervention.  
It is observed that prices in a market will fluctuate up and down, creating opportunities for capitalizing on the noise.  
The bot's purpose is to automate the harvest.

It operates on spot or futures markets by listening to websocket stream of live trades,
automatically creating and cancelling limit buy and sell orders.

Because passivbot's live behavior is deterministic, it may be simulated on historical price data, using the included backtester.  
Also included is an optimizer, which finds better configurations by iterating thousands of backtests with different candidates.  

The strategy is integrated -- the bot only needs a predefined configuration to run.

## Requirements

- Python >= 3.8
- [requirements.txt](requirements.txt) dependencies

## Pre-optimized configurations

Pre-optimized configurations for Passivbot can be found at https://github.com/JohnKearney1/PassivBot-Configurations.

## Documentation:

For more detailed information about Passivbot, see documentation on https://www.passivbot.com

See also https://www.futuresboard.xyz/guides.html

## Support

[![Discord](https://img.shields.io/badge/Discord-7289DA?style=for-the-badge&logo=discord&logoColor=white)](https://discord.gg/QAF2H2UmzZ)

[![Telegram](https://img.shields.io/badge/Telegram-2CA5E0?style=for-the-badge&logo=telegram&logoColor=white)](https://t.me/passivbot_futures)

## Referrals and Tip Jar

https://accounts.binance.me/en/register?ref=TII4B07C  
https://partner.bybit.com/b/passivbot  
https://partner.bitget.com/bg/Y8FU1W  
https://www.okx.com/join/PASSIVBOT  (20% rebate)

https://www.buymeacoffee.com/enarjord  

Solana Tether USD (USDT):  
9hUCHBQA261PU6rUSbwgMoxn8nrdcXPAYgbASRgA8dtm

Monero (XMR):  
49gUQ1jasDK23tJTMCvP4mQUUwndeLWAwSgdCFn6ovmRKXZAjQnVp2JZ2K4UuDDdYMNam1HE8ELZoWdeJPRfYEa9QSEK6XZ

Bitcoin (BTC):  
bc1qcc3kr9gudg35gnsljg64zeaurt0y24pfej36w6

## License

Released freely without conditions.
Anybody may copy, distribute, modify, use or misuse for commercial,
non-commercial, educational or non-educational purposes, censor,
claim as one's own or otherwise do whatever without permission from anybody.<|MERGE_RESOLUTION|>--- conflicted
+++ resolved
@@ -4,11 +4,7 @@
 
 :warning: **Use at own risk** :warning:
 
-<<<<<<< HEAD
 v5.9.4
-=======
-v5.9.1
->>>>>>> 375db9b4
 
 
 ## Overview
