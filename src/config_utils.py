--- conflicted
+++ resolved
@@ -1096,7 +1096,6 @@
         isinstance(config.get("optimize"), dict) and "suite" in config["optimize"]
     )
     coin_sources_input = deepcopy(config.get("backtest", {}).get("coin_sources"))
-    had_optimize_suite = isinstance(config.get("optimize"), dict) and "suite" in config["optimize"]
     template = get_template_config()
     flavor = detect_flavor(config, template)
     result = build_base_config_from_flavor(config, template, flavor, verbose)
@@ -1114,24 +1113,15 @@
         result.setdefault("backtest", {})["coin_sources"] = coin_sources_input
     _preserve_coin_sources(result)
 
-<<<<<<< HEAD
-    if had_optimize_suite:
-=======
     if optimize_suite_defined:
->>>>>>> 3ed4dde6
         logging.warning(
             "Config contains optimize.suite, but suite configuration is now canonical under "
             "backtest.suite only. optimize.suite will be ignored and deleted; backtest.suite will "
             "be used. If you need different suite definitions, pass --suite-config with a file "
             "containing backtest.suite."
         )
-<<<<<<< HEAD
-    if isinstance(result.get("optimize"), dict) and "suite" in result["optimize"]:
-        del result["optimize"]["suite"]
-=======
         if isinstance(result.get("optimize"), dict) and "suite" in result["optimize"]:
             del result["optimize"]["suite"]
->>>>>>> 3ed4dde6
 
     if not live_only:
         # unneeded adjustments if running live
